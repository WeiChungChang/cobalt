--- conflicted
+++ resolved
@@ -12,13 +12,8 @@
 #include "net/base/net_errors.h"
 #include "net/base/sys_addrinfo.h"
 
-<<<<<<< HEAD
-#if defined(OS_POSIX) && !defined(OS_MACOSX) && !defined(__LB_PS3__)
-#include <resolv.h>
-=======
 #if defined(OS_OPENBSD)
 #define AI_ADDRCONFIG 0
->>>>>>> 6ba638ef
 #endif
 
 namespace net {
@@ -150,11 +145,7 @@
       hints.ai_family = AF_UNSPEC;
   }
 
-<<<<<<< HEAD
-#if defined(OS_WIN) || defined(OS_OPENBSD) || defined(__LB_PS3__)
-=======
 #if defined(OS_WIN)
->>>>>>> 6ba638ef
   // DO NOT USE AI_ADDRCONFIG ON WINDOWS.
   //
   // The following comment in <winsock2.h> is the best documentation I found
@@ -195,23 +186,8 @@
   hints.ai_socktype = SOCK_STREAM;
 
 #if defined(OS_POSIX) && !defined(OS_MACOSX) && !defined(OS_OPENBSD) && \
-<<<<<<< HEAD
     !defined(OS_ANDROID) && !defined(__LB_PS3__)
-  // If we fail, re-initialise the resolver just in case there have been any
-  // changes to /etc/resolv.conf and retry. See http://crbug.com/11380 for info.
-  if (err && DnsReloadTimerHasExpired()) {
-    // When there's no network connection, _res may not be initialized by
-    // getaddrinfo. Therefore, we call res_nclose only when there are ns
-    // entries.
-    if (_res.nscount > 0)
-      res_nclose(&_res);
-    if (!res_ninit(&_res))
-      should_retry = true;
-  }
-=======
-    !defined(OS_ANDROID)
   DnsReloaderMaybeReload();
->>>>>>> 6ba638ef
 #endif
   int err = getaddrinfo(host.c_str(), NULL, &hints, &ai);
   bool should_retry = false;
